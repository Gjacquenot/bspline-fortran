BSPLINE-FORTRAN: Multidimensional B-Spline Interpolation of Data on a Regular Grid

<<<<<<< HEAD
Copyright (c) 2015-2019, Jacob Williams
=======
Copyright (c) 2015-2021, Jacob Williams
>>>>>>> acd4b10e
All rights reserved.

Redistribution and use in source and binary forms, with or without modification,
are permitted provided that the following conditions are met:

* Redistributions of source code must retain the above copyright notice, this
  list of conditions and the following disclaimer.

* Redistributions in binary form must reproduce the above copyright notice, this
  list of conditions and the following disclaimer in the documentation and/or
  other materials provided with the distribution.

* The names of its contributors may not be used to endorse or promote products
  derived from this software without specific prior written permission.

THIS SOFTWARE IS PROVIDED BY THE COPYRIGHT HOLDERS AND CONTRIBUTORS "AS IS" AND
ANY EXPRESS OR IMPLIED WARRANTIES, INCLUDING, BUT NOT LIMITED TO, THE IMPLIED
WARRANTIES OF MERCHANTABILITY AND FITNESS FOR A PARTICULAR PURPOSE ARE
DISCLAIMED. IN NO EVENT SHALL THE COPYRIGHT HOLDER OR CONTRIBUTORS BE LIABLE FOR
ANY DIRECT, INDIRECT, INCIDENTAL, SPECIAL, EXEMPLARY, OR CONSEQUENTIAL DAMAGES
(INCLUDING, BUT NOT LIMITED TO, PROCUREMENT OF SUBSTITUTE GOODS OR SERVICES;
LOSS OF USE, DATA, OR PROFITS; OR BUSINESS INTERRUPTION) HOWEVER CAUSED AND ON
ANY THEORY OF LIABILITY, WHETHER IN CONTRACT, STRICT LIABILITY, OR TORT
(INCLUDING NEGLIGENCE OR OTHERWISE) ARISING IN ANY WAY OUT OF THE USE OF THIS
SOFTWARE, EVEN IF ADVISED OF THE POSSIBILITY OF SUCH DAMAGE.

!-----------------------------------------------------------------------------------------
!
!  BSPLINE-FORTRAN includes code from CMLIB, a public domain library
!  from the National Institute of Standards and Technology (NIST)
!
!  The CMLIB license is given below:
!
!-----------------------------------------------------------------------------------------

The research software provided on this web site ("software") is provided by NIST as a
public service. You may use, copy and distribute copies of the software in any medium,
provided that you keep intact this entire notice. You may improve, modify and create
derivative works of the software or any portion of the software, and you may copy and
distribute such modifications or works. Modified works should carry a notice stating that
you changed the software and should note the date and nature of any such change. Please
explicitly acknowledge the National Institute of Standards and Technology as the source
of the software.

The software is expressly provided "AS IS." NIST MAKES NO WARRANTY OF ANY KIND, EXPRESS,
IMPLIED, IN FACT OR ARISING BY OPERATION OF LAW, INCLUDING, WITHOUT LIMITATION, THE
IMPLIED WARRANTY OF MERCHANTABILITY, FITNESS FOR A PARTICULAR PURPOSE, NON-INFRINGEMENT
AND DATA ACCURACY. NIST NEITHER REPRESENTS NOR WARRANTS THAT THE OPERATION OF THE SOFTWARE
WILL BE UNINTERRUPTED OR ERROR-FREE, OR THAT ANY DEFECTS WILL BE CORRECTED. NIST DOES NOT
WARRANT OR MAKE ANY REPRESENTATIONS REGARDING THE USE OF THE SOFTWARE OR THE RESULTS
THEREOF, INCLUDING BUT NOT LIMITED TO THE CORRECTNESS, ACCURACY, RELIABILITY, OR
USEFULNESS OF THE SOFTWARE.

You are solely responsible for determining the appropriateness of using and distributing
the software and you assume all risks associated with its use, including but not limited
to the risks and costs of program errors, compliance with applicable laws, damage to or
loss of data, programs or equipment, and the unavailability or interruption of operation.
This software is not intended to be used in any situation where a failure could cause risk
of injury or damage to property.  The software was developed by NIST employees. NIST
employee contributions are not subject to copyright protection within the United States.<|MERGE_RESOLUTION|>--- conflicted
+++ resolved
@@ -1,10 +1,6 @@
 BSPLINE-FORTRAN: Multidimensional B-Spline Interpolation of Data on a Regular Grid
 
-<<<<<<< HEAD
-Copyright (c) 2015-2019, Jacob Williams
-=======
 Copyright (c) 2015-2021, Jacob Williams
->>>>>>> acd4b10e
 All rights reserved.
 
 Redistribution and use in source and binary forms, with or without modification,
